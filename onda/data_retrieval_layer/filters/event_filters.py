#    This file is part of OnDA.
#
#    OnDA is free software: you can redistribute it and/or modify
#    it under the terms of the GNU General Public License as published by
#    the Free Software Foundation, either version 3 of the License, or
#    (at your option) any later version.
#
#    OnDA is distributed in the hope that it will be useful,
#    but WITHOUT ANY WARRANTY; without even the implied warranty of
#    MERCHANTABILITY or FITNESS FOR A PARTICULAR PURPOSE.  See the
#    GNU General Public License for more details.
#
#    You should have received a copy of the GNU General Public License
#    along with OnDA.  If not, see <http://www.gnu.org/licenses/>.
<<<<<<< HEAD
from __future__ import absolute_import, division, print_function

=======
#
#    Copyright © 2014-2018 Deutsches Elektronen-Synchrotron DESY,
#    a research centre of the Helmholtz Association.
"""
Event filters.

Filters to skip the processing of events according to various criteria.
"""
from __future__ import absolute_import, division, print_function

import os.path
>>>>>>> 3d8cf8a8
import time

import numpy

from onda.utils import dynamic_import


class NullEventFilter(object):
    """
    Null event filter.

    This filter does not filter any events.
    """

    def __init__(
            self,
            monitor_params
    ):
        """
        Initializes the NullEventFilter class.

        Args:

            monitor_params (MonitorParams): a
                :obj:`~onda.utils.parameters.MonitorParams` object
                containing the monitor parameters from the
                configuration file.
        """
        del monitor_params
        # No initialization needed. This function does nothing.

    def should_reject(
            self,
            event
    ):
        """
        Decides if the event should be rejected (not processed).

        For this null event filter, this function never rejects
        events.

        Args:

            event (Dict): a dictionary with the event data.

        Returns:

            bool: True if the event should be rejected. False if the
            event should be processed.
        """
        del event


class AgeEventFilter(object):
    """
    Age-based event filter.

    This filter rejects events whose 'age' (the time between the data
    collection and the moment OnDA receives the data) is higher than a
    predefined threshold.
    """

    def __init__(
            self,
            monitor_params
    ):
        """
        Initializes the AgeEventFilter class.

        Args:

            monitor_params (MonitorParams): a
                :obj:`~onda.utils.parameters.MonitorParams` object
                containing the monitor parameters from the
                configuration file.
        """
        # Reads the rejection threshold from the configuration file
        # and stores it in an attribute.
        rejection_threshold = monitor_params.get_param(
            section='DataRetrievalLayer',
            parameter='event_rejection_threshold',
            type_=float
        )

        if rejection_threshold:
            self._event_rejection_threshold = rejection_threshold
        else:
            # If no threshold is provided, uses a very high threshold
            # (more than 300 years).
            self._event_rejection_threshold = 10000000000


    def should_reject(
            self,
            event
    ):
        """
        Decides if the event should be rejected (not processed).

        Args:

            event (Dict): a dictionary with the event data.

        Returns:

            bool: True if the event should be rejected. False if the
            event should be processed.
        """
        time_now = numpy.float64(time.time())  # pylint: disable=no-member
        if (time_now - event['timestamp']) > self._event_rejection_threshold:
            return True
        else:
            return False


class ExtensionEventFilter(object):
    """
    FIle-extension-based event filter.

    This filter looks at the file from which an event has been
    retrieved (when applicable), extracts its extension and compares
    it to the list of extensions used with files written by the
    detector(s) being used. It rejects the event if the file does not
    have the correct extension.
    """

    def __init__(
            self,
            monitor_params
    ):
        """
        Initializes the ExtensionEventFilter class.

        Args:

            monitor_params (MonitorParams): a
                :obj:`~onda.utils.parameters.MonitorParams` object
                containing the monitor parameters from the
                configuration file.
        """
        self._file_extensions = dynamic_import.get_file_extensions(
            monitor_params
        )

    def should_reject(
            self,
            event
    ):
        """
        Decides if the event should be rejected (not processed).

        Args:

            event (Dict): a dictionary with the event data.

        Returns:

            bool: True if the event should be rejected. False if the
            event should be processed.
        """
        if os.path.basename(event['full_path']).endswith(self._file_extensions):
            return False
        else:
            return True<|MERGE_RESOLUTION|>--- conflicted
+++ resolved
@@ -12,10 +12,6 @@
 #
 #    You should have received a copy of the GNU General Public License
 #    along with OnDA.  If not, see <http://www.gnu.org/licenses/>.
-<<<<<<< HEAD
-from __future__ import absolute_import, division, print_function
-
-=======
 #
 #    Copyright © 2014-2018 Deutsches Elektronen-Synchrotron DESY,
 #    a research centre of the Helmholtz Association.
@@ -27,7 +23,6 @@
 from __future__ import absolute_import, division, print_function
 
 import os.path
->>>>>>> 3d8cf8a8
 import time
 
 import numpy
